--- conflicted
+++ resolved
@@ -152,13 +152,9 @@
     public static GoSystemProperty<Boolean> SHOULD_VALIDATE_XML_AGAINST_DTD = new GoBooleanSystemProperty("validate.xml.against.dtd", false);
     public static GoSystemProperty<String> JETTY_XML_FILE_NAME = new GoStringSystemProperty("jetty.xml.file.name", JETTY_XML);
 
-<<<<<<< HEAD
-    public static GoSystemProperty<String> GO_SERVER_STATE = new GoStringSystemProperty("go.server.state", "active");
-
-=======
     public static final String JETTY9 = "com.thoughtworks.go.server.Jetty9Server";
     public static GoSystemProperty<String> APP_SERVER = new CachedProperty<String>(new GoStringSystemProperty("app.server", JETTY9));
->>>>>>> 5637dfdd
+    public static GoSystemProperty<String> GO_SERVER_STATE = new GoStringSystemProperty("go.server.state", "active");
 
     private volatile static Integer agentConnectionTimeout;
     private volatile static Integer cruiseSSlPort;
@@ -640,16 +636,13 @@
         return GO_DATABASE_PROVIDER.getValue();
     }
 
-<<<<<<< HEAD
     public boolean isServerActive() {
         return GO_SERVER_STATE.getValue().equalsIgnoreCase("active");
     }
-=======
+
     public boolean usingJetty9() {
         return get(APP_SERVER).equals(JETTY9);
     }
-
->>>>>>> 5637dfdd
 
     public static abstract class GoSystemProperty<T> {
         private String propertyName;
