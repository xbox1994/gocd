/*
 * Copyright 2017 ThoughtWorks, Inc.
 *
 * Licensed under the Apache License, Version 2.0 (the "License");
 * you may not use this file except in compliance with the License.
 * You may obtain a copy of the License at
 *
 *     http://www.apache.org/licenses/LICENSE-2.0
 *
 * Unless required by applicable law or agreed to in writing, software
 * distributed under the License is distributed on an "AS IS" BASIS,
 * WITHOUT WARRANTIES OR CONDITIONS OF ANY KIND, either express or implied.
 * See the License for the specific language governing permissions and
 * limitations under the License.
 */

package com.thoughtworks.go.domain;

import com.thoughtworks.go.config.CaseInsensitiveString;
import com.thoughtworks.go.config.materials.Materials;
import com.thoughtworks.go.config.materials.PackageMaterial;
import com.thoughtworks.go.config.materials.ScmMaterial;
import com.thoughtworks.go.config.materials.dependency.DependencyMaterial;
import com.thoughtworks.go.config.materials.git.GitMaterial;
<<<<<<< HEAD
import com.thoughtworks.go.config.materials.mercurial.HgMaterial;
import com.thoughtworks.go.config.materials.svn.SvnMaterial;
import com.thoughtworks.go.domain.materials.*;
import com.thoughtworks.go.domain.materials.dependency.DependencyMaterialRevision;
import com.thoughtworks.go.domain.materials.git.GitMaterialUpdater;
import com.thoughtworks.go.domain.materials.mercurial.HgMaterialUpdater;
import com.thoughtworks.go.domain.materials.svn.SvnMaterialUpdater;
=======
import com.thoughtworks.go.config.materials.tfs.TfsMaterial;
import com.thoughtworks.go.domain.materials.*;
import com.thoughtworks.go.domain.materials.dependency.DependencyMaterialRevision;
import com.thoughtworks.go.domain.materials.git.GitMaterialUpdater;
import com.thoughtworks.go.domain.materials.tfs.TfsMaterialUpdater;
>>>>>>> a25c7a83
import com.thoughtworks.go.util.ObjectUtil;
import com.thoughtworks.go.util.command.EnvironmentVariableContext;
import org.apache.log4j.Logger;

import java.io.File;
import java.io.Serializable;
import java.util.*;

import static com.thoughtworks.go.util.ExceptionUtils.bombIfNull;

// Understands multiple materials each with their own revision
public class MaterialRevisions implements Serializable, Iterable<MaterialRevision> {
    private static final Logger LOGGER = Logger.getLogger(MaterialRevisions.class);

    public static final MaterialRevisions EMPTY = new MaterialRevisions();
    private List<MaterialRevision> revisions = new ArrayList<>();

    public MaterialRevisions(MaterialRevision... revisions) {
        this.revisions.addAll(Arrays.asList(revisions));
    }

    public MaterialRevisions(Collection<MaterialRevision> revisions) {
        this(revisions.toArray(new MaterialRevision[]{}));
    }

    public void addAll(MaterialRevisions materialRevisions) {
        this.revisions.addAll(materialRevisions.getRevisions());
    }

    public void addRevision(MaterialRevision materialRevision) {
        revisions.add(materialRevision);
    }

    public void addRevision(Material material, List<Modification> modifications) {
        revisions.add(new MaterialRevision(material, modifications));
    }

    public void addRevision(Material material, Modification... modifications) {
        for (Modification modification : modifications) {
            bombIfNull(modification, "Modification cannot be null.");
        }
        addRevision(material, Arrays.asList(modifications));
    }

    public int totalNumberOfModifications() {
        int count = 0;
        for (MaterialRevision revision : revisions) {
            count += revision.numberOfModifications();
        }
        return count;
    }

    public int numberOfRevisions() {
        return revisions.size();
    }

    public void accept(ModificationVisitor visitor) {
        for (MaterialRevision revision : revisions) {
            revision.accept(visitor);
        }
    }

    public boolean isEmpty() {
        return totalNumberOfModifications() == 0;
    }

    public Date getDateOfLatestModification() {
        return firstModifiedMaterialRevision().getDateOfLatestModification();
    }

    public String buildCausedBy() {
        return firstModifiedMaterialRevision().buildCausedBy();
    }

    public String buildCauseMessage() {
        return firstModifiedMaterialRevision().buildCauseMessage();

    }

    public String latestRevision() {
        return firstModifiedMaterialRevision().getRevision().getRevision();
    }

    public MaterialRevision firstModifiedMaterialRevision() {
        for (MaterialRevision revision : revisions) {
            if (revision.isChanged()) {
                return revision;
            }
        }
        return revisions.isEmpty() ? new NullMaterialRevision() : revisions.get(0);
    }

    public boolean equals(Object o) {
        if (this == o) {
            return true;
        }
        if (o == null || getClass() != o.getClass()) {
            return false;
        }

        MaterialRevisions revisions1 = (MaterialRevisions) o;

        if (!revisions.equals(revisions1.revisions)) {
            return false;
        }

        return true;
    }

    public int hashCode() {
        return revisions.hashCode();
    }

    /**
     * @deprecated Very very evil - TODO: get rid of this as part of #2055
     */
    public Materials getMaterials() {
        Materials materials = new Materials();
        for (MaterialRevision revision : revisions) {
            materials.add(revision.getMaterial());
        }
        return materials;
    }

    public String toString() {
        StringBuilder builder = new StringBuilder();
        builder.append("MaterialRevision[\n");
        for (MaterialRevision revision : revisions) {
            builder.append("\t" + revision);
            builder.append("\n");
        }
        builder.append("]");
        return builder.toString();
    }

    public MaterialRevision getMaterialRevision(int index) {
        return revisions.get(index);
    }

    private boolean internalHasChangedSince(MaterialRevisions original) {
        if (revisions.size() != original.revisions.size()) {
            return true;
        }
        for (MaterialRevision revision : revisions) {
            MaterialRevision originalRevision = original.findRevisionFor(revision.getMaterial());
            if (originalRevision == null || revision.hasChangedSince(originalRevision)) {
                return true;
            }
        }
        return false;
    }

    public boolean hasChangedSince(MaterialRevisions original) {
        return filter(original).internalHasChangedSince(original);
    }


    public MaterialRevision findRevisionFor(Material material) {
        for (MaterialRevision revision : revisions) {
            if (material.getPipelineUniqueFingerprint().equals(revision.getMaterial().getPipelineUniqueFingerprint())) {
                return revision;
            }
        }
        return null;
    }

    public MaterialRevision findRevisionFor(MaterialConfig material) {
        for (MaterialRevision revision : revisions) {
            if (material.getPipelineUniqueFingerprint().equals(revision.getMaterial().getPipelineUniqueFingerprint())) {
                return revision;
            }
        }
        return null;
    }

    public MaterialRevision findRevisionUsingMaterialFingerprintFor(Material material) {
        for (MaterialRevision revision : revisions) {
            if (material.getFingerprint().equals(revision.getMaterial().getFingerprint())) {
                return revision;
            }
        }
        return null;
    }

    public List<MaterialRevision> getRevisions() {
        return revisions;
    }

    public Iterator<MaterialRevision> iterator() {
        return revisions.iterator();
    }

    public boolean containsMyCheckin(Matcher matcher) {
        for (MaterialRevision materialRevision : this) {
            for (Modification modification : materialRevision.getModifications()) {
                String fullComment = String.format("%s %s", modification.getUserName(), modification.getComment());
                if (matcher.matches(fullComment)) {
                    return true;
                }
            }
        }
        return false;
    }

    public boolean isSameAs(MaterialRevisions other) {
        if (!getMaterials().equals(other.getMaterials())) {
            return false;
        }
        for (MaterialRevision materialRevision : revisions) {
            MaterialRevision peer = other.findRevisionFor(materialRevision.getMaterial());
            if (peer == null) {
                continue;
            }
            if (!materialRevision.hasSameHeadAs(peer)) {
                return false;
            }
        }
        return true;
    }

    public MaterialRevision getMaterialRevision(String folder) {
        for (MaterialRevision materialRevision : revisions) {
            if (ObjectUtil.nullSafeEquals(folder, materialRevision.getMaterial().getFolder())) {
                return materialRevision;
            }
        }
        return null;
    }

    private MaterialRevisions filter(MaterialRevisions other) {
        MaterialRevisions filtered = new MaterialRevisions();
        for (MaterialRevision myRevision : revisions) {
            MaterialRevision originalRevision = other.findRevisionFor(myRevision.getMaterial());
            filtered.addRevision(myRevision.filter(originalRevision));
        }
        return filtered;
    }

    public Map<CaseInsensitiveString, String> getNamedRevisions() {
        Map<CaseInsensitiveString, String> results = new HashMap<>();
        for (MaterialRevision mr : revisions) {
            CaseInsensitiveString materialName = mr.getMaterial().getName();
            if (!CaseInsensitiveString.isBlank(materialName)) {
                results.put(materialName, getRevisionValueOf(mr.getRevision()));
            }
        }
        return results;
    }

    private String getRevisionValueOf(Revision revision) {
        if (revision instanceof DependencyMaterialRevision) {
            return ((DependencyMaterialRevision) revision).getPipelineLabel();
        }
        return revision.getRevision();
    }

    public DependencyMaterialRevision findDependencyMaterialRevision(String pipelineName) {
        for (MaterialRevision materialRevision : this) {
            Revision revision = materialRevision.getRevision();
            if (revision instanceof DependencyMaterialRevision) {
                DependencyMaterialRevision dependencyMaterialRevision = (DependencyMaterialRevision) revision;
                if (dependencyMaterialRevision.getPipelineName().equalsIgnoreCase(pipelineName)) {
                    return dependencyMaterialRevision;
                }
            }
        }
        return null;
    }

    public boolean isMissingModifications() {
        if (isEmpty()) {
            return true;
        }
        for (MaterialRevision materialRevision : this) {
            if (materialRevision.getModifications().isEmpty()) {
                return true;
            }
        }
        return false;
    }

    public void populateEnvironmentVariables(EnvironmentVariableContext context, File workingDir) {
        for (MaterialRevision revision : this) {
            revision.populateEnvironmentVariables(context, workingDir);
        }
    }

    public Modifications getModifications(Material material) {
        for (MaterialRevision revision : revisions) {
            if (revision.getMaterial().equals(material)) {
                return revision.getModifications();
            }
        }
        return new Modifications();
    }

    public boolean containsModificationFor(Material material) {
        for (MaterialRevision materialRevision : this) {
            if (material.equals(materialRevision.getMaterial())) {
                return true;
            }
        }
        return false;
    }

    public boolean containsModificationForFingerprint(Material material) {
        String pipelineUniqueFingerprint = material.getPipelineUniqueFingerprint();
        for (MaterialRevision materialRevision : this) {
            if (pipelineUniqueFingerprint.equals(materialRevision.getMaterial().getPipelineUniqueFingerprint())) {
                return true;
            }
        }
        return false;
    }

    public MaterialRevision findRevisionForFingerPrint(String fingerprint) {//TODO: pass material in, it has a method to equate fingerprints(this is bad encapsulation) -jj/shilpa
        for (MaterialRevision revision : revisions) {
            if (fingerprint.equals(revision.getMaterial().getFingerprint())) {
                return revision;
            }
        }
        return null;

    }

    public void updateRevisionChangedStatus(MaterialRevisions original) {
        for (MaterialRevision materialRevision : this) {
            materialRevision.updateRevisionChangedStatus(original.findRevisionFor(materialRevision.getMaterial()));
        }
    }

    public boolean hasDependencyMaterials() {
        for (MaterialRevision materialRevision : this) {
            if (materialRevision.getMaterial() instanceof DependencyMaterial) {
                return true;
            }
        }
        return false;
    }

    public BuildCommand updateToCommand(String baseDir) {
        List<BuildCommand> commands = new ArrayList<>();
        for (MaterialRevision revision : revisions) {
            Material material = revision.getMaterial();
            if(material instanceof ScmMaterial) {
                if (material instanceof GitMaterial) {
                    GitMaterialUpdater updater = new GitMaterialUpdater((GitMaterial) material);
                    commands.add(updater.updateTo(baseDir, revision.toRevisionContext()));
<<<<<<< HEAD
                } else if (material instanceof HgMaterial) {
                    HgMaterialUpdater updater = new HgMaterialUpdater((HgMaterial) material);
                    commands.add(updater.updateTo(baseDir, revision.toRevisionContext()));
                } else if (material instanceof SvnMaterial) {
                    SvnMaterialUpdater updater = new SvnMaterialUpdater((SvnMaterial) material);
                    commands.add(updater.updateTo(baseDir, revision.toRevisionContext()));
                } else if (material instanceof PackageMaterial) {
                    //do nothing
=======
                } else if (material instanceof TfsMaterial) {
                    TfsMaterialUpdater updater = new TfsMaterialUpdater((TfsMaterial) material);
                    commands.add(updater.updateTo(baseDir, revision.toRevisionContext()));
>>>>>>> a25c7a83
                } else {
                    commands.add(BuildCommand.fail("%s Material is not supported for new build command agent", material.getTypeForDisplay()));
                }
            }
        }
        return BuildCommand.compose(commands);
    }

}<|MERGE_RESOLUTION|>--- conflicted
+++ resolved
@@ -22,21 +22,15 @@
 import com.thoughtworks.go.config.materials.ScmMaterial;
 import com.thoughtworks.go.config.materials.dependency.DependencyMaterial;
 import com.thoughtworks.go.config.materials.git.GitMaterial;
-<<<<<<< HEAD
 import com.thoughtworks.go.config.materials.mercurial.HgMaterial;
 import com.thoughtworks.go.config.materials.svn.SvnMaterial;
+import com.thoughtworks.go.config.materials.tfs.TfsMaterial;
 import com.thoughtworks.go.domain.materials.*;
 import com.thoughtworks.go.domain.materials.dependency.DependencyMaterialRevision;
 import com.thoughtworks.go.domain.materials.git.GitMaterialUpdater;
 import com.thoughtworks.go.domain.materials.mercurial.HgMaterialUpdater;
 import com.thoughtworks.go.domain.materials.svn.SvnMaterialUpdater;
-=======
-import com.thoughtworks.go.config.materials.tfs.TfsMaterial;
-import com.thoughtworks.go.domain.materials.*;
-import com.thoughtworks.go.domain.materials.dependency.DependencyMaterialRevision;
-import com.thoughtworks.go.domain.materials.git.GitMaterialUpdater;
 import com.thoughtworks.go.domain.materials.tfs.TfsMaterialUpdater;
->>>>>>> a25c7a83
 import com.thoughtworks.go.util.ObjectUtil;
 import com.thoughtworks.go.util.command.EnvironmentVariableContext;
 import org.apache.log4j.Logger;
@@ -385,7 +379,6 @@
                 if (material instanceof GitMaterial) {
                     GitMaterialUpdater updater = new GitMaterialUpdater((GitMaterial) material);
                     commands.add(updater.updateTo(baseDir, revision.toRevisionContext()));
-<<<<<<< HEAD
                 } else if (material instanceof HgMaterial) {
                     HgMaterialUpdater updater = new HgMaterialUpdater((HgMaterial) material);
                     commands.add(updater.updateTo(baseDir, revision.toRevisionContext()));
@@ -394,11 +387,9 @@
                     commands.add(updater.updateTo(baseDir, revision.toRevisionContext()));
                 } else if (material instanceof PackageMaterial) {
                     //do nothing
-=======
                 } else if (material instanceof TfsMaterial) {
                     TfsMaterialUpdater updater = new TfsMaterialUpdater((TfsMaterial) material);
                     commands.add(updater.updateTo(baseDir, revision.toRevisionContext()));
->>>>>>> a25c7a83
                 } else {
                     commands.add(BuildCommand.fail("%s Material is not supported for new build command agent", material.getTypeForDisplay()));
                 }
