--- conflicted
+++ resolved
@@ -16,38 +16,25 @@
 
 package com.thoughtworks.go.domain;
 
-import java.io.File;
-import java.io.Serializable;
-import java.util.ArrayList;
-import java.util.Arrays;
-import java.util.Collection;
-import java.util.Date;
-import java.util.HashMap;
-import java.util.Iterator;
-import java.util.List;
-import java.util.Map;
-
 import com.thoughtworks.go.config.CaseInsensitiveString;
 import com.thoughtworks.go.config.materials.Materials;
 import com.thoughtworks.go.config.materials.ScmMaterial;
 import com.thoughtworks.go.config.materials.dependency.DependencyMaterial;
 import com.thoughtworks.go.config.materials.git.GitMaterial;
-<<<<<<< HEAD
 import com.thoughtworks.go.config.materials.mercurial.HgMaterial;
+import com.thoughtworks.go.config.materials.svn.SvnMaterial;
 import com.thoughtworks.go.domain.materials.*;
 import com.thoughtworks.go.domain.materials.dependency.DependencyMaterialRevision;
 import com.thoughtworks.go.domain.materials.git.GitMaterialUpdater;
 import com.thoughtworks.go.domain.materials.mercurial.HgMaterialUpdater;
-=======
-import com.thoughtworks.go.config.materials.svn.SvnMaterial;
-import com.thoughtworks.go.domain.materials.*;
-import com.thoughtworks.go.domain.materials.dependency.DependencyMaterialRevision;
-import com.thoughtworks.go.domain.materials.git.GitMaterialUpdater;
 import com.thoughtworks.go.domain.materials.svn.SvnMaterialUpdater;
->>>>>>> a704354b
 import com.thoughtworks.go.util.ObjectUtil;
 import com.thoughtworks.go.util.command.EnvironmentVariableContext;
 import org.apache.log4j.Logger;
+
+import java.io.File;
+import java.io.Serializable;
+import java.util.*;
 
 import static com.thoughtworks.go.util.ExceptionUtils.bombIfNull;
 
@@ -389,13 +376,11 @@
                 if (material instanceof GitMaterial) {
                     GitMaterialUpdater updater = new GitMaterialUpdater((GitMaterial) material);
                     commands.add(updater.updateTo(baseDir, revision.toRevisionContext()));
-<<<<<<< HEAD
                 } else if (material instanceof HgMaterial) {
                     HgMaterialUpdater updater = new HgMaterialUpdater((HgMaterial) material);
-=======
+                    commands.add(updater.updateTo(baseDir, revision.toRevisionContext()));
                 } else if (material instanceof SvnMaterial) {
                     SvnMaterialUpdater updater = new SvnMaterialUpdater((SvnMaterial) material);
->>>>>>> a704354b
                     commands.add(updater.updateTo(baseDir, revision.toRevisionContext()));
                 } else {
                     commands.add(BuildCommand.fail("%s Material is not supported for new build command agent", material.getTypeForDisplay()));
