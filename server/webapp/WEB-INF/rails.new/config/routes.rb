--- conflicted
+++ resolved
@@ -123,21 +123,9 @@
   get 'test' => 'test/test#index', as: :package_repositories_list
   get 'test' => 'test/test#index', as: :dismiss_license_expiry_warning
 
-<<<<<<< HEAD
-=======
-  defaults :no_layout => true do
-    post 'pipelines/material_search' => 'pipelines#material_search'
-    post 'pipelines/show_for_trigger' => 'pipelines#show_for_trigger', as: :pipeline_show_with_option
-    get 'pipelines/:pipeline_name/:pipeline_counter/build_cause' => 'pipelines#build_cause', constraints: PIPELINE_LOCATOR_CONSTRAINTS, as: :build_cause
-  end
-  get 'pipelines/:action' => 'pipelines#:action', constraints: {:action => /index|show|build_cause|select_pipelines/}
-  get "pipelines" => 'pipelines#index', as: :pipeline_dashboard
-  get 'home' => 'pipelines#index'
-
   # catch all route
   match '*url', via: :all, to: 'application#unresolved'
 
->>>>>>> 8296fa85
 # The priority is based upon order of creation: first created -> highest priority.
   # See how all your routes lay out with "rake routes".
 
