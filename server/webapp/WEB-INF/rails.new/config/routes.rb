##########################GO-LICENSE-START################################
# Copyright 2014 ThoughtWorks, Inc.
#
# Licensed under the Apache License, Version 2.0 (the "License");
# you may not use this file except in compliance with the License.
# You may obtain a copy of the License at
#
#     http://www.apache.org/licenses/LICENSE-2.0
#
# Unless required by applicable law or agreed to in writing, software
# distributed under the License is distributed on an "AS IS" BASIS,
# WITHOUT WARRANTIES OR CONDITIONS OF ANY KIND, either express or implied.
# See the License for the specific language governing permissions and
# limitations under the License.
##########################GO-LICENSE-END##################################

Go::Application.routes.draw do
  unless defined?(CONSTANTS)
<<<<<<< HEAD
    USER_NAME_FORMAT = PIPELINE_NAME_FORMAT = STAGE_NAME_FORMAT = /[\w\-][\w\-.]*/
    PIPELINE_COUNTER_FORMAT = STAGE_COUNTER_FORMAT = /-?\d+/
    PIPELINE_LOCATOR_CONSTRAINTS = {:pipeline_name => PIPELINE_NAME_FORMAT, :pipeline_counter => PIPELINE_COUNTER_FORMAT}
    STAGE_LOCATOR_CONSTRAINTS = {:stage_name => STAGE_NAME_FORMAT, :stage_counter => STAGE_COUNTER_FORMAT}.merge(PIPELINE_LOCATOR_CONSTRAINTS)
=======
    USER_NAME_FORMAT = PIPELINE_NAME_FORMAT = PIPELINE_COUNTER_FORMAT = /[\w\-][\w\-.]*/
    PIPELINE_LOCATOR_CONSTRAINTS = {:pipeline_name => PIPELINE_NAME_FORMAT, :pipeline_counter => PIPELINE_COUNTER_FORMAT}
    CONSTANTS = true
>>>>>>> cead48ee
  end

  root 'welcome#index' # put to get root_path. '/' is handled by java.

  get 'admin/backup' => 'admin/backup#index', as: :backup_server
  post 'admin/backup' => 'admin/backup#perform_backup', as: :perform_backup
  delete 'admin/backup/delete_all' => 'admin/backup#delete_all', as: :delete_backup_history #NOT_IN_PRODUCTION don't remove this line, the build will remove this line when packaging the war

  defaults :no_layout => true do
    get 'materials/:id.xml' => 'application#unresolved', as: :material
    get 'materials/:materialId/changeset/:modificationId.xml' => 'application#unresolved', as: :modification
  end

  namespace :api, as: "" do
    defaults :no_layout => true do
      delete 'users/:username' => 'users#destroy', constraints: {username: USER_NAME_FORMAT}
      get 'plugins/status' => 'plugins#status'

      # stage api's
      post 'stages/:id/cancel' => 'stages#cancel', as: :cancel_stage
      post 'stages/:pipeline_name/:stage_name/cancel' => 'stages#cancel_stage_using_pipeline_stage_name', as: :cancel_stage_using_pipeline_stage_name

      # pipeline api's
      post 'pipelines/:pipeline_name/:action' => 'pipelines#%{action}', constraints: {pipeline_name: PIPELINE_NAME_FORMAT}, as: :api_pipeline_action
      post 'pipelines/:pipeline_name/pause' => 'pipelines#pause', constraints: {pipeline_name: PIPELINE_NAME_FORMAT}, as: :pause_pipeline
      post 'pipelines/:pipeline_name/unpause' => 'pipelines#unpause', constraints: {pipeline_name: PIPELINE_NAME_FORMAT}, as: :unpause_pipeline

      defaults :format => 'text' do
        get 'support' => 'server#capture_support_info'
        get 'fanin_trace/:name' => 'fanin_trace#fanin_trace', constraints: {name: PIPELINE_NAME_FORMAT}
        get 'fanin/:name' => 'fanin_trace#fanin', constraints: {name: PIPELINE_NAME_FORMAT}
        get 'process_list' => 'process_list#process_list'
      end

      defaults :format => 'xml' do
        get 'users.xml' => 'users#index'
        get 'server.xml' => 'server#info'

        # stage api's
        get 'stages/:id.xml' => 'stages#index', as: :stage

        # pipeline api's
        get 'pipelines/:name/stages.xml' => 'pipelines#stage_feed', constraints: {name: PIPELINE_NAME_FORMAT}, as: :api_pipeline_stage_feed
        get 'pipelines/:name/:id.xml' => 'pipelines#pipeline_instance', constraints: {name: PIPELINE_NAME_FORMAT}, as: :api_pipeline_instance
        get 'card_activity/:pipeline_name/:from_pipeline_counter/to/:to_pipeline_counter' => 'pipelines#card_activity', constraints: {from_pipeline_counter: PIPELINE_COUNTER_FORMAT, to_pipeline_counter: PIPELINE_COUNTER_FORMAT, pipeline_name: PIPELINE_NAME_FORMAT}, as: :card_activity
        get 'pipelines.xml' => 'pipelines#pipelines', as: :api_pipelines
      end
    end
  end

  # dummy mappings. for specs to pass
  get '/admin/pipelines' => 'test/test#index', as: :pipeline_groups
  get '/admin/templates' => 'test/test#index', as: :templates
  get '/server/messages.json' => 'test/test#index', as: :global_message
  get '/pipelines' => 'pipelines#index', as: :pipelines_for_test
  get '/agents' => 'agents#index', as: :agents_for_test
  get '/environments' => 'environments#index', as: :environments_for_test
  get '/compare/:pipeline_name/:from_counter/with/:to_counter' => 'test/test#index', constraints: {from_counter: PIPELINE_COUNTER_FORMAT, to_counter: PIPELINE_COUNTER_FORMAT, pipeline_name: PIPELINE_NAME_FORMAT}, as: :compare_pipelines
  get 'pipelines/:pipeline_name/:pipeline_counter/:stage_name/:stage_counter(/:action)' => 'test/test#%{action}', as: :stage_detail_tab, constraints: STAGE_LOCATOR_CONSTRAINTS, defaults: {action: 'overview'}

  get 'test' => 'test/test#index', as: :plugins_listing
  get 'test' => 'test/test#index', as: :config_view
  get 'test' => 'test/test#index', as: :edit_server_config
  get 'test' => 'test/test#index', as: :gadgets_oauth_clients
  get 'test' => 'test/test#index', as: :package_repositories_new
  get 'test' => 'test/test#index', as: :user_listing
  get 'test' => 'test/test#index', as: :oauth_clients
  get 'test' => 'test/test#index', as: :package_repositories_list
  get 'test' => 'test/test#index', as: :dismiss_license_expiry_warning

  get 'home' => 'pipelines#index'

  get 'pipelines/:pipeline_name/:pipeline_counter/build_cause' => 'pipelines#build_cause', as: :build_cause,
    defaults: {no_layout: true}, constraints: PIPELINE_LOCATOR_CONSTRAINTS

  post 'pipelines/:action' => 'pipelines#:action', as: :pipeline

  # The priority is based upon order of creation: first created -> highest priority.
  # See how all your routes lay out with "rake routes".

  # You can have the root of your site routed with "root"
  # root 'welcome#index'

  # Example of regular route:
  #   get 'products/:id' => 'catalog#view'

  # Example of named route that can be invoked with purchase_url(id: product.id)
  #   get 'products/:id/purchase' => 'catalog#purchase', as: :purchase

  # Example resource route (maps HTTP verbs to controller actions automatically):
  #   resources :products

  # Example resource route with options:
  #   resources :products do
  #     member do
  #       get 'short'
  #       post 'toggle'
  #     end
  #
  #     collection do
  #       get 'sold'
  #     end
  #   end

  # Example resource route with sub-resources:
  #   resources :products do
  #     resources :comments, :sales
  #     resource :seller
  #   end

  # Example resource route with more complex sub-resources:
  #   resources :products do
  #     resources :comments
  #     resources :sales do
  #       get 'recent', on: :collection
  #     end
  #   end

  # Example resource route with concerns:
  #   concern :toggleable do
  #     post 'toggle'
  #   end
  #   resources :posts, concerns: :toggleable
  #   resources :photos, concerns: :toggleable

  # Example resource route within a namespace:
  #   namespace :admin do
  #     # Directs /admin/products/* to Admin::ProductsController
  #     # (app/controllers/admin/products_controller.rb)
  #     resources :products
  #   end
end<|MERGE_RESOLUTION|>--- conflicted
+++ resolved
@@ -16,16 +16,11 @@
 
 Go::Application.routes.draw do
   unless defined?(CONSTANTS)
-<<<<<<< HEAD
     USER_NAME_FORMAT = PIPELINE_NAME_FORMAT = STAGE_NAME_FORMAT = /[\w\-][\w\-.]*/
     PIPELINE_COUNTER_FORMAT = STAGE_COUNTER_FORMAT = /-?\d+/
     PIPELINE_LOCATOR_CONSTRAINTS = {:pipeline_name => PIPELINE_NAME_FORMAT, :pipeline_counter => PIPELINE_COUNTER_FORMAT}
     STAGE_LOCATOR_CONSTRAINTS = {:stage_name => STAGE_NAME_FORMAT, :stage_counter => STAGE_COUNTER_FORMAT}.merge(PIPELINE_LOCATOR_CONSTRAINTS)
-=======
-    USER_NAME_FORMAT = PIPELINE_NAME_FORMAT = PIPELINE_COUNTER_FORMAT = /[\w\-][\w\-.]*/
-    PIPELINE_LOCATOR_CONSTRAINTS = {:pipeline_name => PIPELINE_NAME_FORMAT, :pipeline_counter => PIPELINE_COUNTER_FORMAT}
     CONSTANTS = true
->>>>>>> cead48ee
   end
 
   root 'welcome#index' # put to get root_path. '/' is handled by java.
