##########################GO-LICENSE-START################################
# Copyright 2014 ThoughtWorks, Inc.
#
# Licensed under the Apache License, Version 2.0 (the "License");
# you may not use this file except in compliance with the License.
# You may obtain a copy of the License at
#
#     http://www.apache.org/licenses/LICENSE-2.0
#
# Unless required by applicable law or agreed to in writing, software
# distributed under the License is distributed on an "AS IS" BASIS,
# WITHOUT WARRANTIES OR CONDITIONS OF ANY KIND, either express or implied.
# See the License for the specific language governing permissions and
# limitations under the License.
##########################GO-LICENSE-END##################################

class PipelinesController < ApplicationController
  include ApplicationHelper
  layout "application", :except => ["show", "material_search", "show_for_trigger"]

  before_filter :set_tab_name

  def build_cause
    result = HttpOperationResult.new
    @pipeline_instance = pipeline_history_service.findPipelineInstance(params[:pipeline_name], params[:pipeline_counter].to_i, current_user, result)

    if result.canContinue()
      render "build_cause", layout: false
    else
      render_operation_result_if_failure(result)
    end
  end

  def index
    load_pipeline_related_information
    if @pipeline_configs.isEmpty() && security_service.canCreatePipelines(current_user)
      redirect_to url_for_path("/admin/pipeline/new?group=defaultGroup")
    end
  end

  def dashboard
    load_pipeline_related_information
  end

  def show
    populate_and_show(false)
  end

  def show_for_trigger
    populate_and_show(true)
  end

  def material_search
    @matched_revisions = material_service.searchRevisions(params[:pipeline_name], params[:fingerprint], params[:search], current_user, result = HttpLocalizedOperationResult.new)
    unless result.isSuccessful()
      render_localized_operation_result(result)
      return
    end
    @material_type = go_config_service.materialForPipelineWithFingerprint(params[:pipeline_name], params[:fingerprint]).getType
    render layout: false
  end

  def select_pipelines
    pipeline_selections_id = go_config_service.persistSelectedPipelines(cookies[:selected_pipelines], current_user_entity_id, ((params[:selector]||{})[:pipeline]||[]))
    cookies[:selected_pipelines] = {:value => pipeline_selections_id, :expires => 1.year.from_now.beginning_of_day} if !mycruise_available? 
    render :nothing => true
  end

  private
  def populate_and_show should_show
    pipeline_name = params[:pipeline_name]
    @pipeline = pipeline_history_service.latest(pipeline_name, current_user)
    @variables = go_config_service.variablesFor(pipeline_name)
    render :partial => "pipeline_material_revisions", :locals => {:scope => {:show_on_pipelines => should_show, :pegged_revisions => params["pegged_revisions"]}}
  end

<<<<<<< HEAD
  def set_tab_name
    @current_tab_name = 'pipelines'
  end

=======
  def load_pipeline_related_information
    @pipeline_selections = go_config_service.getSelectedPipelines(cookies[:selected_pipelines], current_user_entity_id)
    @pipeline_groups = pipeline_history_service.allActivePipelineInstances(current_user, @pipeline_selections)
    @pipeline_configs = security_service.viewableGroupsFor(current_user)
  end
>>>>>>> 51efeb2e
end<|MERGE_RESOLUTION|>--- conflicted
+++ resolved
@@ -74,16 +74,13 @@
     render :partial => "pipeline_material_revisions", :locals => {:scope => {:show_on_pipelines => should_show, :pegged_revisions => params["pegged_revisions"]}}
   end
 
-<<<<<<< HEAD
   def set_tab_name
     @current_tab_name = 'pipelines'
   end
 
-=======
   def load_pipeline_related_information
     @pipeline_selections = go_config_service.getSelectedPipelines(cookies[:selected_pipelines], current_user_entity_id)
     @pipeline_groups = pipeline_history_service.allActivePipelineInstances(current_user, @pipeline_selections)
     @pipeline_configs = security_service.viewableGroupsFor(current_user)
   end
->>>>>>> 51efeb2e
 end