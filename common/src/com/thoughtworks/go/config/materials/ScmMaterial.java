--- conflicted
+++ resolved
@@ -220,11 +220,8 @@
         return Modification.oldestRevision(modifications);
     }
 
-<<<<<<< HEAD
-=======
     @Override
     public boolean supportsDestinationFolder() {
         return true;
     }
->>>>>>> 0f815920
 }